// SPDX-License-Identifier: MIT

pragma solidity 0.8.9;

import "@openzeppelin/contracts/utils/Address.sol";
import "@openzeppelin/contracts/utils/cryptography/draft-EIP712.sol";
import "@openzeppelin/contracts/utils/cryptography/SignatureChecker.sol";
import "@openzeppelin/contracts/token/ERC20/IERC20.sol";

import "./helpers/AmountCalculator.sol";
import "./helpers/ChainlinkCalculator.sol";
import "./helpers/NonceManager.sol";
import "./helpers/PredicateHelper.sol";
import "./interfaces/InteractiveNotificationReceiver.sol";
import "./libraries/ArgumentsDecoder.sol";
import "./libraries/Permitable.sol";

/// @title Regular Limit Order mixin
abstract contract OrderMixin is
    EIP712,
    AmountCalculator,
    ChainlinkCalculator,
    NonceManager,
    PredicateHelper,
    Permitable
{
    using Address for address;
    using ArgumentsDecoder for bytes;

    /// @notice Emitted every time order gets filled, including partial fills
    event OrderFilled(
        address indexed maker,
        bytes32 orderHash,
        uint256 remaining
    );

    /// @notice Emitted when order gets cancelled
    event OrderCanceled(
        address indexed maker,
        bytes32 orderHash,
        uint256 remainingRaw
    );

    // Fixed-size order part with core information
    struct StaticOrder {
        uint256 salt;
        address makerAsset;
        address takerAsset;
        address maker;
        address receiver;
        address allowedSender;  // equals to Zero address on public orders
        uint256 makingAmount;
        uint256 takingAmount;
    }

    // `StaticOrder` extension including variable-sized additional order meta information
    struct Order {
        uint256 salt;
        address makerAsset;
        address takerAsset;
        address maker;
        address receiver;
        address allowedSender;  // equals to Zero address on public orders
        uint256 makingAmount;
        uint256 takingAmount;
        bytes makerAssetData;
        bytes takerAssetData;
        bytes getMakerAmount; // this.staticcall(abi.encodePacked(bytes, swapTakerAmount)) => (swapMakerAmount)
        bytes getTakerAmount; // this.staticcall(abi.encodePacked(bytes, swapMakerAmount)) => (swapTakerAmount)
        bytes predicate;      // this.staticcall(bytes) => (bool)
        bytes permit;         // On first fill: permit.1.call(abi.encodePacked(permit.selector, permit.2))
        bytes interaction;
    }

    bytes32 constant public LIMIT_ORDER_TYPEHASH = keccak256(
        "Order(uint256 salt,address makerAsset,address takerAsset,address maker,address receiver,address allowedSender,uint256 makingAmount,uint256 takingAmount,bytes makerAssetData,bytes takerAssetData,bytes getMakerAmount,bytes getTakerAmount,bytes predicate,bytes permit,bytes interaction)"
    );
    uint256 constant private _ORDER_DOES_NOT_EXIST = 0;
    uint256 constant private _ORDER_FILLED = 1;

    /// @notice Stores unfilled amounts for each order plus one.
    /// Therefore 0 means order doesn't exist and 1 means order was filled
    mapping(bytes32 => uint256) private _remaining;

    /// @notice Returns unfilled amount for order. Throws if order does not exist
    function remaining(bytes32 orderHash) external view returns(uint256) {
        uint256 amount = _remaining[orderHash];
        require(amount != _ORDER_DOES_NOT_EXIST, "LOP: Unknown order");
        unchecked { amount -= 1; }
        return amount;
    }

    /// @notice Returns unfilled amount for order
    /// @return Result Unfilled amount of order plus one if order exists. Otherwise 0
    function remainingRaw(bytes32 orderHash) external view returns(uint256) {
        return _remaining[orderHash];
    }

    /// @notice Same as `remainingRaw` but for multiple orders
    function remainingsRaw(bytes32[] memory orderHashes) external view returns(uint256[] memory) {
        uint256[] memory results = new uint256[](orderHashes.length);
        for (uint256 i = 0; i < orderHashes.length; i++) {
            results[i] = _remaining[orderHashes[i]];
        }
        return results;
    }

    /**
     * @notice Calls every target with corresponding data. Then reverts with CALL_RESULTS_0101011 where zeroes and ones
     * denote failure or success of the corresponding call
     * @param targets Array of addresses that will be called
     * @param data Array of data that will be passed to each call
     */
    function simulateCalls(address[] calldata targets, bytes[] calldata data) external {
        require(targets.length == data.length, "LOP: array size mismatch");
        bytes memory reason = new bytes(targets.length);
        for (uint256 i = 0; i < targets.length; i++) {
            // solhint-disable-next-line avoid-low-level-calls
            (bool success, bytes memory result) = targets[i].call(data[i]);
            if (success && result.length > 0) {
                success = result.length == 32 && result.decodeBool();
            }
            reason[i] = success ? bytes1("1") : bytes1("0");
        }

        // Always revert and provide per call results
        revert(string(abi.encodePacked("CALL_RESULTS_", reason)));
    }

    /// @notice Cancels order by setting remaining amount to zero
    function cancelOrder(Order memory order) external {
        require(order.maker == msg.sender, "LOP: Access denied");

<<<<<<< HEAD
        bytes32 orderHash = hashOrder(order);
        uint256 orderRemaining = _remaining[orderHash];
        require(orderRemaining != _ORDER_FILLED, "LOP: already filled");
        emit OrderCanceled(msg.sender, orderHash, orderRemaining);
        _remaining[orderHash] = _ORDER_FILLED;
=======
        bytes32 orderHash = _hash(order);
        uint256 orderRemaining = _remaining[orderHash];
        require(orderRemaining != 1, "LOP: already filled");
        emit OrderCanceled(msg.sender, orderHash, orderRemaining);
        _remaining[orderHash] = 1;
>>>>>>> f110eaa9
    }

    /// @notice Fills an order. If one doesn't exist (first fill) it will be created using order.makerAssetData
    /// @param order Order quote to fill
    /// @param signature Signature to confirm quote ownership
    /// @param makingAmount Making amount
    /// @param takingAmount Taking amount
    /// @param thresholdAmount Specifies maximum allowed takingAmount it's zero. Otherwise minimum allowed makingAmount
    function fillOrder(
        Order memory order,
        bytes calldata signature,
        uint256 makingAmount,
        uint256 takingAmount,
        uint256 thresholdAmount
    ) external returns(uint256 /* actualMakingAmount */, uint256 /* actualTakingAmount */) {
        return fillOrderTo(order, signature, makingAmount, takingAmount, thresholdAmount, msg.sender);
    }

    /// @notice Same as `fillOrder` but calls permit first,
    /// allowing to approve token spending and make a swap in one transaction.
    /// Also allows to specify funds destination instead of `msg.sender`
    /// @param order Order quote to fill
    /// @param signature Signature to confirm quote ownership
    /// @param makingAmount Making amount
    /// @param takingAmount Taking amount
    /// @param thresholdAmount Specifies maximum allowed takingAmount it's zero. Otherwise minimum allowed makingAmount
    /// @param target Address that will receive swap funds
    /// @param permit Should consist of abiencoded token address and encoded `IERC20Permit.permit` call.
    /// See tests for examples
    function fillOrderToWithPermit(
        Order memory order,
        bytes calldata signature,
        uint256 makingAmount,
        uint256 takingAmount,
        uint256 thresholdAmount,
        address target,
        bytes calldata permit
    ) external returns(uint256 /* actualMakingAmount */, uint256 /* actualTakingAmount */) {
        require(permit.length >= 20, "LOP: permit length too low");
        (address token, bytes calldata permitData) = permit.decodeTargetAndData();
        _permit(token, permitData);
        return fillOrderTo(order, signature, makingAmount, takingAmount, thresholdAmount, target);
    }

    /// @notice Same as `fillOrder` but allows to specify funds destination instead of `msg.sender`
    /// @param order Order quote to fill
    /// @param signature Signature to confirm quote ownership
    /// @param makingAmount Making amount
    /// @param takingAmount Taking amount
    /// @param thresholdAmount Specifies maximum allowed takingAmount it's zero. Otherwise minimum allowed makingAmount
    /// @param target Address that will receive swap funds
    function fillOrderTo(
        Order memory order,
        bytes calldata signature,
        uint256 makingAmount,
        uint256 takingAmount,
        uint256 thresholdAmount,
        address target
<<<<<<< HEAD
    ) public returns(uint256, uint256) {
        require(target != address(0), "LOP: zero target is forbidden");
        bytes32 orderHash = hashOrder(order);

        {  // Stack too deep
            uint256 remainingMakerAmount = _remaining[orderHash];
            require(remainingMakerAmount != _ORDER_FILLED, "LOP: remaining amoint is 0");
            require(order.allowedSender == address(0) || order.allowedSender == msg.sender, "LOP: private order");
            if (remainingMakerAmount == _ORDER_DOES_NOT_EXIST) {
=======
    ) public returns(uint256 /* actualMakingAmount */, uint256 /* actualTakingAmount */) {
        bytes32 orderHash = _hash(order);

        {  // Stack too deep
            uint256 remainingMakerAmount = _remaining[orderHash];
            require(remainingMakerAmount != 1, "LOP: remaining amoint is 0");
            require(order.allowedSender == address(0) || order.allowedSender == msg.sender, "LOP: private order");
            if (remainingMakerAmount == 0) {
>>>>>>> f110eaa9
                // First fill: validate order and permit maker asset
                require(SignatureChecker.isValidSignatureNow(order.maker, orderHash, signature), "LOP: bad signature");
                remainingMakerAmount = order.makingAmount;
                if (order.permit.length >= 20) {
                    // proceed only if permit length is enough to store address
                    (address token, bytes memory permit) = order.permit.decodeTargetAndCalldata();
                    _permitMemory(token, permit);
                    require(_remaining[orderHash] == _ORDER_DOES_NOT_EXIST, "LOP: reentrancy detected");
                }
            } else {
                unchecked { remainingMakerAmount -= 1; }
            }

            // Check if order is valid
            if (order.predicate.length > 0) {
                require(checkPredicate(order), "LOP: predicate returned false");
            }

            // Compute maker and taker assets amount
            if ((takingAmount == 0) == (makingAmount == 0)) {
                revert("LOP: only one amount should be 0");
            }
            else if (takingAmount == 0) {
                uint256 requestedMakingAmount = makingAmount;
                if (makingAmount > remainingMakerAmount) {
                    makingAmount = remainingMakerAmount;
                }
                takingAmount = _callGetter(order.getTakerAmount, order.makingAmount, makingAmount);
<<<<<<< HEAD
                // check that actual rate is not worse than what was expected
                // takingAmount / makingAmount <= thresholdAmount / requestedMakingAmount
                require(takingAmount * requestedMakingAmount <= thresholdAmount * makingAmount, "LOP: taking amount too high");
            }
            else {
                uint256 requestedTakingAmount = takingAmount;
=======
                require(takingAmount <= thresholdAmount, "LOP: taking amount too high");
            }
            else {
>>>>>>> f110eaa9
                makingAmount = _callGetter(order.getMakerAmount, order.takingAmount, takingAmount);
                if (makingAmount > remainingMakerAmount) {
                    makingAmount = remainingMakerAmount;
                    takingAmount = _callGetter(order.getTakerAmount, order.makingAmount, makingAmount);
                }
                // check that actual rate is not worse than what was expected
                // makingAmount / takingAmount >= thresholdAmount / requestedTakingAmount
                require(makingAmount * requestedTakingAmount >= thresholdAmount * takingAmount, "LOP: making amount too low");
            }

            require(makingAmount > 0 && takingAmount > 0, "LOP: can't swap 0 amount");

            // Update remaining amount in storage
            unchecked {
                remainingMakerAmount = remainingMakerAmount - makingAmount;
                _remaining[orderHash] = remainingMakerAmount + 1;
            }
            emit OrderFilled(msg.sender, orderHash, remainingMakerAmount);
        }

        // Taker => Maker
        _makeCall(
            order.takerAsset,
            abi.encodePacked(
                IERC20.transferFrom.selector,
                uint256(uint160(msg.sender)),
                uint256(uint160(order.receiver == address(0) ? order.maker : order.receiver)),
                takingAmount,
                order.takerAssetData
            )
        );

        // Maker can handle funds interactively
        if (order.interaction.length >= 20) {
            // proceed only if interaction length is enough to store address
            (address interactionTarget, bytes memory interactionData) = order.interaction.decodeTargetAndCalldata();
            InteractiveNotificationReceiver(interactionTarget).notifyFillOrder(
                msg.sender, order.makerAsset, order.takerAsset, makingAmount, takingAmount, interactionData
            );
        }

        // Maker => Taker
        _makeCall(
            order.makerAsset,
            abi.encodePacked(
                IERC20.transferFrom.selector,
                uint256(uint160(order.maker)),
                uint256(uint160(target)),
                makingAmount,
                order.makerAssetData
            )
        );

        return (makingAmount, takingAmount);
    }

    /// @notice Checks order predicate
    function checkPredicate(Order memory order) public view returns(bool) {
        bytes memory result = address(this).functionStaticCall(order.predicate, "LOP: predicate call failed");
        require(result.length == 32, "LOP: invalid predicate return");
        return result.decodeBool();
    }

    function hashOrder(Order memory order) public view returns(bytes32) {
        StaticOrder memory staticOrder;
        assembly {  // solhint-disable-line no-inline-assembly
            staticOrder := order
        }
        return _hashTypedDataV4(
            keccak256(
                abi.encode(
                    LIMIT_ORDER_TYPEHASH,
                    staticOrder,
                    keccak256(order.makerAssetData),
                    keccak256(order.takerAssetData),
                    keccak256(order.getMakerAmount),
                    keccak256(order.getTakerAmount),
                    keccak256(order.predicate),
                    keccak256(order.permit),
                    keccak256(order.interaction)
                )
            )
        );
    }

    function _makeCall(address asset, bytes memory assetData) private {
        bytes memory result = asset.functionCall(assetData, "LOP: asset.call failed");
        if (result.length > 0) {
            require(result.length == 32 && result.decodeBool(), "LOP: asset.call bad result");
        }
    }

<<<<<<< HEAD
    function _callGetter(bytes memory getter, uint256 orderAmount, uint256 amount) private view returns(uint256) {
        if (getter.length == 0) {
            // On empty getter calldata only exact amount is allowed
=======
    function _callGetter(bytes memory getter, uint256 orderAmount, uint256 amount) private view returns (uint256 /* resultAmount */) {
        if (getter.length == 0) {
            // On empty getter calldata only whole fills are allowed
>>>>>>> f110eaa9
            require(amount == orderAmount, "LOP: wrong amount");
            return orderAmount;
        } else {
            bytes memory result = address(this).functionStaticCall(abi.encodePacked(getter, amount), "LOP: getAmount call failed");
            require(result.length == 32, "LOP: invalid getAmount return");
            return result.decodeUint256();
        }
    }
}<|MERGE_RESOLUTION|>--- conflicted
+++ resolved
@@ -131,19 +131,11 @@
     function cancelOrder(Order memory order) external {
         require(order.maker == msg.sender, "LOP: Access denied");
 
-<<<<<<< HEAD
         bytes32 orderHash = hashOrder(order);
         uint256 orderRemaining = _remaining[orderHash];
         require(orderRemaining != _ORDER_FILLED, "LOP: already filled");
         emit OrderCanceled(msg.sender, orderHash, orderRemaining);
         _remaining[orderHash] = _ORDER_FILLED;
-=======
-        bytes32 orderHash = _hash(order);
-        uint256 orderRemaining = _remaining[orderHash];
-        require(orderRemaining != 1, "LOP: already filled");
-        emit OrderCanceled(msg.sender, orderHash, orderRemaining);
-        _remaining[orderHash] = 1;
->>>>>>> f110eaa9
     }
 
     /// @notice Fills an order. If one doesn't exist (first fill) it will be created using order.makerAssetData
@@ -202,8 +194,7 @@
         uint256 takingAmount,
         uint256 thresholdAmount,
         address target
-<<<<<<< HEAD
-    ) public returns(uint256, uint256) {
+    ) public returns(uint256 /* actualMakingAmount */, uint256 /* actualTakingAmount */) {
         require(target != address(0), "LOP: zero target is forbidden");
         bytes32 orderHash = hashOrder(order);
 
@@ -212,16 +203,6 @@
             require(remainingMakerAmount != _ORDER_FILLED, "LOP: remaining amoint is 0");
             require(order.allowedSender == address(0) || order.allowedSender == msg.sender, "LOP: private order");
             if (remainingMakerAmount == _ORDER_DOES_NOT_EXIST) {
-=======
-    ) public returns(uint256 /* actualMakingAmount */, uint256 /* actualTakingAmount */) {
-        bytes32 orderHash = _hash(order);
-
-        {  // Stack too deep
-            uint256 remainingMakerAmount = _remaining[orderHash];
-            require(remainingMakerAmount != 1, "LOP: remaining amoint is 0");
-            require(order.allowedSender == address(0) || order.allowedSender == msg.sender, "LOP: private order");
-            if (remainingMakerAmount == 0) {
->>>>>>> f110eaa9
                 // First fill: validate order and permit maker asset
                 require(SignatureChecker.isValidSignatureNow(order.maker, orderHash, signature), "LOP: bad signature");
                 remainingMakerAmount = order.makingAmount;
@@ -243,25 +224,17 @@
             // Compute maker and taker assets amount
             if ((takingAmount == 0) == (makingAmount == 0)) {
                 revert("LOP: only one amount should be 0");
-            }
-            else if (takingAmount == 0) {
+            } else if (takingAmount == 0) {
                 uint256 requestedMakingAmount = makingAmount;
                 if (makingAmount > remainingMakerAmount) {
                     makingAmount = remainingMakerAmount;
                 }
                 takingAmount = _callGetter(order.getTakerAmount, order.makingAmount, makingAmount);
-<<<<<<< HEAD
                 // check that actual rate is not worse than what was expected
                 // takingAmount / makingAmount <= thresholdAmount / requestedMakingAmount
                 require(takingAmount * requestedMakingAmount <= thresholdAmount * makingAmount, "LOP: taking amount too high");
-            }
-            else {
+            } else {
                 uint256 requestedTakingAmount = takingAmount;
-=======
-                require(takingAmount <= thresholdAmount, "LOP: taking amount too high");
-            }
-            else {
->>>>>>> f110eaa9
                 makingAmount = _callGetter(order.getMakerAmount, order.takingAmount, takingAmount);
                 if (makingAmount > remainingMakerAmount) {
                     makingAmount = remainingMakerAmount;
@@ -354,15 +327,9 @@
         }
     }
 
-<<<<<<< HEAD
     function _callGetter(bytes memory getter, uint256 orderAmount, uint256 amount) private view returns(uint256) {
         if (getter.length == 0) {
             // On empty getter calldata only exact amount is allowed
-=======
-    function _callGetter(bytes memory getter, uint256 orderAmount, uint256 amount) private view returns (uint256 /* resultAmount */) {
-        if (getter.length == 0) {
-            // On empty getter calldata only whole fills are allowed
->>>>>>> f110eaa9
             require(amount == orderAmount, "LOP: wrong amount");
             return orderAmount;
         } else {
